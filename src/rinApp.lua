--- conflicted
+++ resolved
@@ -268,11 +268,6 @@
     end  
 end
 
-<<<<<<< HEAD
-=======
-end
-    
->>>>>>> 50423dae
 -------------------------------------------------------------------------------
 -- Called to restore the system to initial state by shutting down services
 -- enabled by configure() 
